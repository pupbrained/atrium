--- conflicted
+++ resolved
@@ -2,8 +2,7 @@
 use http::{header, Method, Request, Response};
 use serde::de::DeserializeOwned;
 use std::error::Error;
-<<<<<<< HEAD
-use std::fmt::Debug;
+use std::fmt::{Debug, Display, Formatter};
 
 /// [Custom error codes and descriptions](https://atproto.com/specs/xrpc#custom-error-codes-and-descriptions)
 ///
@@ -39,11 +38,11 @@
     pub error: Option<XrpcError<E>>,
 }
 
-impl<E> std::fmt::Display for XrpcResponseError<E>
+impl<E> Display for XrpcResponseError<E>
 where
     E: Debug + PartialEq + Eq,
 {
-    fn fmt(&self, f: &mut std::fmt::Formatter<'_>) -> std::fmt::Result {
+    fn fmt(&self, f: &mut Formatter<'_>) -> std::fmt::Result {
         f.write_fmt(format_args!("XrpcResponseError({})", self.status))?;
         if let Some(error) = &self.error {
             f.write_str(": ")?;
@@ -63,8 +62,6 @@
 }
 
 impl<E> Error for XrpcResponseError<E> where E: Debug + PartialEq + Eq {}
-=======
->>>>>>> b8fabd87
 
 #[async_trait]
 pub trait HttpClient {
